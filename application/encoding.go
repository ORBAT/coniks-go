--- conflicted
+++ resolved
@@ -76,20 +76,9 @@
 		response := &protocol.Response{
 			Error: res.Error,
 		}
-<<<<<<< HEAD
-		if err := response.Validate(); err != nil {
-			// we don't want to return an ErrMalformedMessage
-			// if Error is in errors
-			if err == protocol.ErrMalformedMessage {
-				return &protocol.Response{
-					Error: protocol.ErrMalformedMessage,
-				}
-			}
-=======
 		err := response.Validate()
 		return &protocol.Response{
 			Error: err.(protocol.ErrorCode),
->>>>>>> cc86ae9e
 		}
 	}
 
