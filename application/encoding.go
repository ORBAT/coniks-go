--- conflicted
+++ resolved
@@ -96,11 +96,7 @@
 			Error:             res.Error,
 			DirectoryResponse: response,
 		}
-<<<<<<< HEAD
 	case protocol.AuditType, protocol.STRType:
-=======
-	case protocol.STRType:
->>>>>>> c9491a40
 		response := new(protocol.STRHistoryRange)
 		if err := json.Unmarshal(res.DirectoryResponse, &response); err != nil {
 			return &protocol.Response{
